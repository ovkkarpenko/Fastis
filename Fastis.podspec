--- conflicted
+++ resolved
@@ -1,10 +1,6 @@
 Pod::Spec.new do |s|
   s.name             = 'Fastis'
-<<<<<<< HEAD
-  s.version          = '1.0.7'
-=======
-  s.version          = '1.0.9'
->>>>>>> 0a5815c1
+  s.version          = '1.0.10'
   s.summary          = "Simple date picker created using JTAppleCalendar library"
   s.description      = <<-DESC
   Fastis is a fully customizable UI component for picking dates and ranges created using JTAppleCalendar library.
